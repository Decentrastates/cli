--- conflicted
+++ resolved
@@ -124,25 +124,13 @@
 
       const htmlPath = path.resolve(artifactPath, 'artifacts/preview.html')
 
-<<<<<<< HEAD
-      if (!ethConnectExists) {
-        return res.sendFile(htmlPath)
-      }
-
-=======
->>>>>>> 2ebec83e
       const html = await fs.readFile(htmlPath, {
         encoding: 'utf8'
       })
 
       const response = html.replace(
-<<<<<<< HEAD
-        'src="/@/artifacts/preview.js"',
-        `src="/@/artifacts/preview.js" ethConnectExists="${ethConnectExists}"`
-=======
         '<script src="/@/artifacts/preview.js"></script>',
         `<script>window.avoidWeb3=${!ethConnectExists}</script>\n<script src="/@/artifacts/preview.js"></script>`
->>>>>>> 2ebec83e
       )
 
       res.send(response)
